--- conflicted
+++ resolved
@@ -128,7 +128,6 @@
     return result
 
 
-<<<<<<< HEAD
 def _extract_nested_float(
     value: Any, preferred_keys: Iterable[str] = ()
 ) -> Optional[float]:
@@ -222,7 +221,6 @@
                 continue
             result[label] = numeric
     return result
-=======
 def _maybe_int(value: Any, default: Optional[int] = None) -> Optional[int]:
     numeric = _maybe_float(value)
     if numeric is None:
@@ -231,7 +229,6 @@
         return int(numeric)
     except Exception:
         return default
->>>>>>> 70294d0c
 
 
 def _parse_timestamp(value: Any) -> Optional[datetime]:
