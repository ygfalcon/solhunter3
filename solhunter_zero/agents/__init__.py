"""Utilities for working with the built-in trading agents.

Legacy helper modules are re-exported via small compatibility shims that live
alongside the concrete agent implementations. Keeping those shims in the
package avoids modifying ``__path__`` at runtime which previously caused Python
to resolve ``solhunter_zero.agents.<module>`` imports to similarly named
modules in the parent package. That behaviour broke imports for agents such as
``ArbitrageAgent`` because ``solhunter_zero.arbitrage`` (the helper module)
shadowed ``solhunter_zero.agents.arbitrage`` (the agent implementation).
"""

from __future__ import annotations

from abc import ABC, abstractmethod
<<<<<<< HEAD
from pathlib import Path
from types import ModuleType
=======
>>>>>>> a624491d
from typing import List, Dict, Any, Type
import importlib
import importlib.metadata
import logging

from ..portfolio import Portfolio
from typing import TYPE_CHECKING

if TYPE_CHECKING:  # Imports for type checking only to avoid circular imports
    from .simulation import SimulationAgent
    from .conviction import ConvictionAgent
    from .arbitrage import ArbitrageAgent
    from .exit import ExitAgent
    from .execution import ExecutionAgent
    from .memory import MemoryAgent
    from .discovery import DiscoveryAgent

    from .dqn import DQNAgent
    from .opportunity_cost import OpportunityCostAgent

    from .ramanujan_agent import RamanujanAgent
    from .strange_attractor import StrangeAttractorAgent
    from .meta_conviction import MetaConvictionAgent
    from .ppo_agent import PPOAgent
    from .sac_agent import SACAgent
    from .portfolio_agent import PortfolioAgent
    from .emotion_agent import EmotionAgent
    from .momentum import MomentumAgent
    from .mempool_sniper import MempoolSniperAgent
    from .mev_sandwich import MEVSandwichAgent
    from .flashloan_sandwich import FlashloanSandwichAgent
    from .momentum import MomentumAgent
    from .mempool_sniper import MempoolSniperAgent
    from .mev_sandwich import MEVSandwichAgent
    from .flashloan_sandwich import FlashloanSandwichAgent

    from .alien_cipher_agent import AlienCipherAgent
    from .llm_reasoner import LLMReasoner

    from .llm_reasoner import LLMReasoner

    from .opportunity_cost import OpportunityCostAgent




class BaseAgent(ABC):
    """Abstract trading agent."""

    name: str = "base"

    @abstractmethod
    async def propose_trade(
        self,
        token: str,
        portfolio: Portfolio,
        *,
        depth: float | None = None,
        imbalance: float | None = None,
    ) -> List[Dict[str, Any]]:
        """Return proposed trade actions for ``token``."""
        raise NotImplementedError

    def explain_proposal(
        self,
        actions: List[Dict[str, Any]] | None = None,
        token: str | None = None,
        portfolio: Portfolio | None = None,
    ) -> str:
        """Optional explanation of a trade proposal."""
        return ""


logger = logging.getLogger(__name__)

BUILT_IN_AGENTS: Dict[str, Type[BaseAgent]] = {}

_OPTIONAL_DEPENDENCIES = {
    "sqlalchemy": (
        "Memory-based agents require the optional SQLAlchemy dependency. "
        "Install it to enable persistent trade logging."
    ),
}

_AGENT_IMPORTS: Dict[str, tuple[str, str]] = {
    "simulation": ("simulation", "SimulationAgent"),
    "conviction": ("conviction", "ConvictionAgent"),
    "arbitrage": ("arbitrage", "ArbitrageAgent"),
    "exit": ("exit", "ExitAgent"),
    "execution": ("execution", "ExecutionAgent"),
    "memory": ("memory", "MemoryAgent"),
    "discovery": ("discovery", "DiscoveryAgent"),
    "reinforcement": ("reinforcement", "ReinforcementAgent"),
    "portfolio": ("portfolio_agent", "PortfolioAgent"),
    "portfolio_manager": ("portfolio_manager", "PortfolioManager"),
    "portfolio_optimizer": ("portfolio_optimizer", "PortfolioOptimizer"),
    "hedging": ("hedging_agent", "HedgingAgent"),
    "crossdex_rebalancer": ("crossdex_rebalancer", "CrossDEXRebalancer"),
    "crossdex_arbitrage": ("crossdex_arbitrage", "CrossDEXArbitrage"),
    "dqn": ("dqn", "DQNAgent"),
    "ppo": ("ppo_agent", "PPOAgent"),
    "sac": ("sac_agent", "SACAgent"),
    "opportunity_cost": ("opportunity_cost", "OpportunityCostAgent"),
    "trend": ("trend", "TrendAgent"),
    "smart_discovery": ("smart_discovery", "SmartDiscoveryAgent"),
    "momentum": ("momentum", "MomentumAgent"),
    "mempool_sniper": ("mempool_sniper", "MempoolSniperAgent"),
    "mev_sandwich": ("mev_sandwich", "MEVSandwichAgent"),
    "flashloan_sandwich": ("flashloan_sandwich", "FlashloanSandwichAgent"),
    "meta_conviction": ("meta_conviction", "MetaConvictionAgent"),
    "ramanujan": ("ramanujan_agent", "RamanujanAgent"),
    "vanta": ("strange_attractor", "StrangeAttractorAgent"),
    "inferna": ("fractal_agent", "FractalAgent"),
    "alien_cipher": ("alien_cipher_agent", "AlienCipherAgent"),
    "artifact_math": ("artifact_math_agent", "ArtifactMathAgent"),
    "rl_weight": ("rl_weight_agent", "RLWeightAgent"),
    "hierarchical_rl": ("hierarchical_rl_agent", "HierarchicalRLAgent"),
    "llm_reasoner": ("llm_reasoner", "LLMReasoner"),
    "emotion": ("emotion_agent", "EmotionAgent"),
}


def _import_agent_module(module_name: str) -> ModuleType:
    """Import ``module_name`` from the agents package.

    ``solhunter_zero.agents`` extends ``__path__`` to include the parent
    ``solhunter_zero`` package so helpers such as ``solhunter_zero.agents.config``
    continue to work.  Unfortunately this also means a relative import like
    ``importlib.import_module('.arbitrage', __name__)`` may resolve to the
    top-level ``solhunter_zero.arbitrage`` module whenever duplicate module
    names exist.  That module does not define the agent classes which leads to
    confusing ``AttributeError`` exceptions during startup.

    To avoid this ambiguity we explicitly import from the agents package first
    and only fall back to the broader search path when that import truly does
    not exist.  This guarantees that built-in agents always resolve to the
    implementation in ``solhunter_zero/agents`` while preserving the original
    convenience behaviour for helper modules.
    """

    try:
        return importlib.import_module(f"{__name__}.{module_name}")
    except ModuleNotFoundError:
        # Module lives outside the agents directory; defer to the extended
        # search path semantics to resolve it.
        return importlib.import_module(f".{module_name}", __name__)


def _load_agent_class(agent_name: str, module_name: str, class_name: str) -> Type[BaseAgent] | None:
    try:
        module = _import_agent_module(module_name)
    except ModuleNotFoundError as exc:  # pragma: no cover - exercised via tests
        missing_root = (exc.name or "").partition(".")[0]
        if not missing_root:
            text = str(exc)
            if text.startswith("No module named"):
                missing_root = text.split("'", 2)[1]
        message = _OPTIONAL_DEPENDENCIES.get(missing_root)
        if message is not None:
            logger.warning(
                "Skipping agent '%s' because optional dependency '%s' is not installed. %s",
                agent_name,
                missing_root,
                message,
            )
            return None
        raise
    try:
        return getattr(module, class_name)
    except AttributeError as exc:  # pragma: no cover - exercised via tests
        module_path = getattr(module, "__file__", None)
        detail = f" from {module_path!s}" if module_path else ""
        raise AttributeError(
            f"Module '{module.__name__}' does not define '{class_name}'{detail}"
        ) from exc


_AGENT_SPECS = {
    "simulation": ("simulation", "SimulationAgent"),
    "conviction": ("conviction", "ConvictionAgent"),
    "arbitrage": ("arbitrage", "ArbitrageAgent"),
    "exit": ("exit", "ExitAgent"),
    "execution": ("execution", "ExecutionAgent"),
    "memory": ("memory", "MemoryAgent"),
    "discovery": ("discovery", "DiscoveryAgent"),
    "reinforcement": ("reinforcement", "ReinforcementAgent"),
    "portfolio": ("portfolio_agent", "PortfolioAgent"),
    "portfolio_manager": ("portfolio_manager", "PortfolioManager"),
    "portfolio_optimizer": ("portfolio_optimizer", "PortfolioOptimizer"),
    "hedging": ("hedging_agent", "HedgingAgent"),
    "crossdex_rebalancer": ("crossdex_rebalancer", "CrossDEXRebalancer"),
    "crossdex_arbitrage": ("crossdex_arbitrage", "CrossDEXArbitrage"),
    "dqn": ("dqn", "DQNAgent"),
    "ppo": ("ppo_agent", "PPOAgent"),
    "sac": ("sac_agent", "SACAgent"),
    "opportunity_cost": ("opportunity_cost", "OpportunityCostAgent"),
    "trend": ("trend", "TrendAgent"),
    "smart_discovery": ("smart_discovery", "SmartDiscoveryAgent"),
    "momentum": ("momentum", "MomentumAgent"),
    "mempool_sniper": ("mempool_sniper", "MempoolSniperAgent"),
    "mev_sandwich": ("mev_sandwich", "MEVSandwichAgent"),
    "flashloan_sandwich": ("flashloan_sandwich", "FlashloanSandwichAgent"),
    "meta_conviction": ("meta_conviction", "MetaConvictionAgent"),
    "ramanujan": ("ramanujan_agent", "RamanujanAgent"),
    "vanta": ("strange_attractor", "StrangeAttractorAgent"),
    "inferna": ("fractal_agent", "FractalAgent"),
    "alien_cipher": ("alien_cipher_agent", "AlienCipherAgent"),
    "artifact_math": ("artifact_math_agent", "ArtifactMathAgent"),
    "rl_weight": ("rl_weight_agent", "RLWeightAgent"),
    "hierarchical_rl": ("hierarchical_rl_agent", "HierarchicalRLAgent"),
    "llm_reasoner": ("llm_reasoner", "LLMReasoner"),
    "emotion": ("emotion_agent", "EmotionAgent"),
}


def _load_agent(module_name: str, class_name: str):
    try:
        module = importlib.import_module(f".{module_name}", __name__)
    except Exception as exc:  # pragma: no cover - logging only
        logger.warning(
            "Failed to import agent module %s: %s", module_name, exc, exc_info=True
        )
        return None

    try:
        return getattr(module, class_name)
    except AttributeError as exc:  # pragma: no cover - logging only
        logger.warning(
            "Agent class %s missing from module %s: %s",
            class_name,
            module_name,
            exc,
            exc_info=True,
        )
        return None


def _ensure_agents_loaded() -> None:
    if BUILT_IN_AGENTS:
        return
    for agent_name, (module_name, class_name) in _AGENT_IMPORTS.items():
        agent_cls = _load_agent_class(agent_name, module_name, class_name)
        if agent_cls is not None:
            BUILT_IN_AGENTS[agent_name] = agent_cls

    for ep in importlib.metadata.entry_points(group="solhunter_zero.agents"):
        try:
            agent_cls = ep.load()
        except Exception:  # pragma: no cover - load errors ignored
            continue
        name = getattr(agent_cls, "name", None) or ep.name
        if isinstance(name, str):
            BUILT_IN_AGENTS[name] = agent_cls


def load_agent(name: str, **kwargs) -> BaseAgent:
    """Instantiate a built-in agent by name.

    Parameters
    ----------
    name:
        The agent name. Must be one of ``BUILT_IN_AGENTS``.

    Returns
    -------
    BaseAgent
        The instantiated agent.

    Raises
    ------
    KeyError
        If ``name`` is not a known agent.
    """
    _ensure_agents_loaded()
    if name not in BUILT_IN_AGENTS:
        raise KeyError(name)
    agent_cls = BUILT_IN_AGENTS[name]
    return agent_cls(**kwargs)<|MERGE_RESOLUTION|>--- conflicted
+++ resolved
@@ -12,11 +12,8 @@
 from __future__ import annotations
 
 from abc import ABC, abstractmethod
-<<<<<<< HEAD
 from pathlib import Path
 from types import ModuleType
-=======
->>>>>>> a624491d
 from typing import List, Dict, Any, Type
 import importlib
 import importlib.metadata
