--- conflicted
+++ resolved
@@ -25,11 +25,7 @@
         )
     }
 
-<<<<<<< HEAD
-    missing = LEGACY_SHIMS - discovered
-    assert not missing, f"Missing legacy shims: {sorted(missing)}"
-
-    for module_name in sorted(LEGACY_SHIMS):
+    for module_name in sorted(discovered | LEGACY_SHIMS):
         importlib.import_module(module_name)
 
 
@@ -37,7 +33,3 @@
     module = importlib.import_module("solhunter_zero.agents.onchain_metrics")
     assert hasattr(module, "_helius_price_overview")
     from solhunter_zero.agents.onchain_metrics import _helius_price_overview  # noqa: F401
-=======
-    for module_name in sorted(discovered | LEGACY_SHIMS):
-        importlib.import_module(module_name)
->>>>>>> 61172f94
